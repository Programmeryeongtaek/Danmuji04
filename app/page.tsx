--- conflicted
+++ resolved
@@ -1,9 +1,4 @@
 import './globals.css';
-<<<<<<< HEAD
-
-const Home = () => {
-  return <div>Project Initial</div>;
-=======
 import HomeSlide from '@/components/home/HomeSlide';
 import Search from '@/components/home/Search';
 
@@ -14,6 +9,5 @@
       <Search />
     </div>
   );
->>>>>>> e1140c66
 };
 export default App;