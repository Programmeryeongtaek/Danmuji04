--- conflicted
+++ resolved
@@ -3,10 +3,7 @@
 import './globals.css';
 import Header from '@/components/common/Header';
 import Navbar from '@/components/common/Navbar';
-<<<<<<< HEAD
-=======
 import { Toast } from '@/components/common/Toast';
->>>>>>> 825ad787
 import { isLoadingAtom, userAtom } from '@/store/auth';
 import { createClient } from '@/utils/supabase/client';
 import { useSetAtom } from 'jotai';
@@ -22,10 +19,7 @@
 
 const RootLayout = ({ children }: RootLayoutProps) => {
   const pathname = usePathname();
-<<<<<<< HEAD
-=======
   const isLecturePage = pathname?.includes('/knowledge/lecture/');
->>>>>>> 825ad787
   const isSignUpPage = pathname === '/signup';
   const setUser = useSetAtom(userAtom);
   const setIsLoading = useSetAtom(isLoadingAtom);
@@ -71,13 +65,6 @@
   return (
     <html lang="ko">
       <body className={inter.className}>
-<<<<<<< HEAD
-        <div className="flex min-h-screen flex-col">
-          <Header />
-          <main>{children}</main>
-          <Navbar />
-        </div>
-=======
         <Toast.Provider>
           <div className="flex min-h-screen flex-col">
             <Header />
@@ -85,7 +72,6 @@
             {!isLecturePage && <Navbar />}
           </div>
         </Toast.Provider>
->>>>>>> 825ad787
       </body>
     </html>
   );
