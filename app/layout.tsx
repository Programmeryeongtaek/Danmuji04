--- conflicted
+++ resolved
@@ -1,7 +1,4 @@
-<<<<<<< HEAD
-=======
 import './globals.css';
->>>>>>> e1140c66
 import Header from '@/components/common/Header';
 import Navbar from '@/components/common/Navbar';
 import { ReactNode } from 'react';
@@ -13,11 +10,7 @@
 const RootLayout = ({ children }: RootLayoutProps) => {
   return (
     <html lang="ko">
-<<<<<<< HEAD
-      <body>
-=======
       <body className="h-full bg-light">
->>>>>>> e1140c66
         <div>
           <Header />
           <main>{children}</main>
