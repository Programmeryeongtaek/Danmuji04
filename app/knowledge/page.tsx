<<<<<<< HEAD
'use client';

import LectureSection from '@/components/knowledge/LectureSection';
import Category from '@/components/knowledge/Category';
import { useEffect, useState } from 'react';
import { useSearchParams } from 'next/navigation';

const KnowledgePage = () => {
  const searchParams = useSearchParams();
  const queryCategory = searchParams.get('category');
  const searchQuery = searchParams.get('q');

  const [selectedCategory, setSelectedCategory] = useState(
    queryCategory || 'all'
  );

  // URL 파라미터가 변경되면 카테고리 업데이트
  useEffect(() => {
    if (queryCategory) {
      setSelectedCategory(queryCategory);
    }
  }, [queryCategory]);

  return (
    <div>
      <Category
        selectedCategory={selectedCategory}
        onCategoryClick={setSelectedCategory}
      />
      <LectureSection
        selectedCategory={selectedCategory}
        searchQuery={searchQuery || ''}
      />
    </div>
=======
import { Suspense } from 'react';
import KnowledgePageContent from '@/components/knowledge/KnowledgePageContent';

const KnowledgePage = () => {
  return (
    <>
      <Suspense fallback={<div>로딩 중...</div>}>
        <KnowledgePageContent />
      </Suspense>
    </>
>>>>>>> b624aa19
  );
};

export default KnowledgePage;<|MERGE_RESOLUTION|>--- conflicted
+++ resolved
@@ -1,39 +1,3 @@
-<<<<<<< HEAD
-'use client';
-
-import LectureSection from '@/components/knowledge/LectureSection';
-import Category from '@/components/knowledge/Category';
-import { useEffect, useState } from 'react';
-import { useSearchParams } from 'next/navigation';
-
-const KnowledgePage = () => {
-  const searchParams = useSearchParams();
-  const queryCategory = searchParams.get('category');
-  const searchQuery = searchParams.get('q');
-
-  const [selectedCategory, setSelectedCategory] = useState(
-    queryCategory || 'all'
-  );
-
-  // URL 파라미터가 변경되면 카테고리 업데이트
-  useEffect(() => {
-    if (queryCategory) {
-      setSelectedCategory(queryCategory);
-    }
-  }, [queryCategory]);
-
-  return (
-    <div>
-      <Category
-        selectedCategory={selectedCategory}
-        onCategoryClick={setSelectedCategory}
-      />
-      <LectureSection
-        selectedCategory={selectedCategory}
-        searchQuery={searchQuery || ''}
-      />
-    </div>
-=======
 import { Suspense } from 'react';
 import KnowledgePageContent from '@/components/knowledge/KnowledgePageContent';
 
@@ -44,7 +8,6 @@
         <KnowledgePageContent />
       </Suspense>
     </>
->>>>>>> b624aa19
   );
 };
 
