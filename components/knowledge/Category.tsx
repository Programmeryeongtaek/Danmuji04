'use client';

import { CategoryProps } from '@/app/types/knowledge/lecture';
import {
  BookOpen,
  Brain,
  Search,
  Target,
  TrendingUp,
  Users,
} from 'lucide-react';
import { useSearchParams } from 'next/navigation';
import { MouseEvent, useEffect, useRef, useState } from 'react';

const categories = [
  { id: 'search', icon: Search, label: '검색' },
  { id: 'all', icon: BookOpen, label: '전체' },
  { id: 'humanities', icon: BookOpen, label: '인문학' },
  { id: 'philosophy', icon: Brain, label: '철학' },
  { id: 'psychology', icon: Brain, label: '심리학' },
  { id: 'economics', icon: TrendingUp, label: '경제학' },
  { id: 'self-development', icon: Target, label: '자기계발' },
  { id: 'leadership', icon: Users, label: '리더십' },
];

const Category = ({ selectedCategory, onCategoryClick }: CategoryProps) => {
  const scrollContainerRef = useRef<HTMLDivElement>(null);
  const activeButtonRef = useRef<HTMLButtonElement>(null);
  const [isDragging, setIsDragging] = useState(false);
  const [startX, setStartX] = useState(0);
  const [scrollLeft, setScrollLeft] = useState(0);
<<<<<<< HEAD
  const searchParams = useSearchParams();

  // URL에 검색 파라미터가 있으면 검색 카테고리 활성화
  useEffect(() => {
    if (searchParams.get('q')) {
      onCategoryClick('search');
    }
  }, [searchParams, onCategoryClick]);

=======
>>>>>>> b624aa19
  const searchParams = useSearchParams();

  // URL에 검색 파라미터가 있으면 검색 카테고리 활성화
  useEffect(() => {
    if (searchParams.get('q')) {
      onCategoryClick('search');
    }
  }, [searchParams, onCategoryClick]);

  // URL에서 카테고리 파라미터 확인
  useEffect(() => {
    const categoryParams = searchParams.get('category');
    if (categoryParams && categoryParams !== selectedCategory) {
      onCategoryClick(categoryParams);
    }
  }, [searchParams, selectedCategory, onCategoryClick]);

  // 선택된 카테고리가 화면에 보이도록 스크롤
  useEffect(() => {
    if (activeButtonRef.current && scrollContainerRef.current) {
      const container = scrollContainerRef.current;
      const activeButton = activeButtonRef.current;

      // 활성화된 버튼이 컨테이너의 시야에 완전히 들어오도록 스크롤
      const buttonLeft = activeButton.offsetLeft;
      const buttonWidth = activeButton.offsetWidth;
      const containerWidth = container.offsetWidth;
      const containerScrollLeft = container.scrollLeft;

      // 버튼이 왼쪽에 있을 경우
      if (buttonLeft < containerScrollLeft) {
        container.scrollTo({
          left: buttonLeft - 16, // 왼쪽 여백 추가
          behavior: 'smooth',
        });
      }
      // 버튼이 오른쪽에 있을 경우
      else if (
        buttonLeft + buttonWidth >
        containerScrollLeft + containerWidth
      ) {
        container.scrollTo({
          left: buttonLeft + buttonWidth - containerWidth + 16, // 오른쪽 여백 추가
          behavior: 'smooth',
        });
      }
    }
  }, [selectedCategory]);

  // URL에서 카테고리 파라미터 확인
  useEffect(() => {
    const categoryParams = searchParams.get('category');
    if (categoryParams && categoryParams !== selectedCategory) {
      onCategoryClick(categoryParams);
    }
  }, [searchParams, selectedCategory, onCategoryClick]);

  const handleCategoryClick = (categoryId: string) => {
    // 상태 업데이트를 먼저 실행
    onCategoryClick(categoryId);

    // URL을 복사하고 쿼리 파라미터 업데이트
    const url = new URL(window.location.href);
    if (categoryId !== 'search') {
      url.searchParams.delete('q');
    }
    url.searchParams.set('category', categoryId);

    // URL만 교체하고 페이지 전환 방지
    window.history.pushState({}, '', url.toString());
  };

  const handleMouseDown = (e: MouseEvent) => {
    setIsDragging(true);
    setStartX(e.pageX - scrollContainerRef.current!.offsetLeft);
    setScrollLeft(scrollContainerRef.current!.scrollLeft);
  };

  const handleMouseLeave = () => {
    setIsDragging(false);
  };

  const handleMouseUp = () => {
    setIsDragging(false);
  };

  const handleMouseMove = (e: MouseEvent) => {
    if (!isDragging) return;

    e.preventDefault();
    const x = e.pageX - scrollContainerRef.current!.offsetLeft;
    const walk = (x - startX) * 2;
    scrollContainerRef.current!.scrollLeft = scrollLeft - walk;
  };

  // 모바일 터치 이벤트 처리
  const handleTouchStart = (e: React.TouchEvent) => {
    if (scrollContainerRef.current) {
      setStartX(e.touches[0].pageX - scrollContainerRef.current.offsetLeft);
      setScrollLeft(scrollContainerRef.current.scrollLeft);
    }
  };

  const handleTouchMove = (e: React.TouchEvent) => {
    if (!scrollContainerRef.current) return;

    const x = e.touches[0].pageX - scrollContainerRef.current.offsetLeft;
    const walk = (x - startX) * 2;
    scrollContainerRef.current.scrollLeft = scrollLeft - walk;
  };

  return (
    <div
      ref={scrollContainerRef}
      className="flex max-w-full cursor-grab overflow-x-auto [-ms-overflow-style:'none'] [scrollbar-width:'none'] [&::-webkit-scrollbar]:hidden"
      onMouseDown={handleMouseDown}
      onMouseLeave={handleMouseLeave}
      onMouseUp={handleMouseUp}
      onMouseMove={handleMouseMove}
      onTouchStart={handleTouchStart}
      onTouchMove={handleTouchMove}
    >
      {categories.map(({ id, icon: Icon, label }) => (
        <button
          key={id}
          onClick={() => handleCategoryClick(id)}
          className={`flex min-w-[80px] select-none flex-col items-center justify-center py-4 ${
            selectedCategory === id
              ? 'border-b-2 border-blue-500 text-blue-500'
              : 'text-gray-500 hover:text-gray-700'
          }`}
        >
          <Icon className="mb-1 h-6 w-6" />
          <span className="whitespace-nowrap text-sm">{label}</span>
        </button>
      ))}
    </div>
  );
};

export default Category;<|MERGE_RESOLUTION|>--- conflicted
+++ resolved
@@ -29,18 +29,6 @@
   const [isDragging, setIsDragging] = useState(false);
   const [startX, setStartX] = useState(0);
   const [scrollLeft, setScrollLeft] = useState(0);
-<<<<<<< HEAD
-  const searchParams = useSearchParams();
-
-  // URL에 검색 파라미터가 있으면 검색 카테고리 활성화
-  useEffect(() => {
-    if (searchParams.get('q')) {
-      onCategoryClick('search');
-    }
-  }, [searchParams, onCategoryClick]);
-
-=======
->>>>>>> b624aa19
   const searchParams = useSearchParams();
 
   // URL에 검색 파라미터가 있으면 검색 카테고리 활성화
