'use client';

import { CategoryProps } from '@/types/knowledge/lecture';
import {
  BookOpen,
  Brain,
  Search,
  Target,
  TrendingUp,
  Users,
} from 'lucide-react';
import { useSearchParams } from 'next/navigation';
import { MouseEvent, useEffect, useRef, useState } from 'react';

const categories = [
  { id: 'search', icon: Search, label: '검색' },
  { id: 'all', icon: BookOpen, label: '전체' },
  { id: 'humanities', icon: BookOpen, label: '인문학' },
  { id: 'philosophy', icon: Brain, label: '철학' },
  { id: 'psychology', icon: Brain, label: '심리학' },
  { id: 'economics', icon: TrendingUp, label: '경제학' },
  { id: 'self-development', icon: Target, label: '자기계발' },
  { id: 'leadership', icon: Users, label: '리더십' },
];

const Category = ({ selectedCategory, onCategoryClick }: CategoryProps) => {
  const scrollContainerRef = useRef<HTMLDivElement>(null);
  const activeButtonRef = useRef<HTMLButtonElement>(null);
  const [isDragging, setIsDragging] = useState(false);
  const [startX, setStartX] = useState(0);
  const [scrollLeft, setScrollLeft] = useState(0);
  const searchParams = useSearchParams();

  // URL에 검색 파라미터가 있으면 검색 카테고리 활성화
  useEffect(() => {
    if (searchParams.get('q')) {
      onCategoryClick('search');
    }
  }, [searchParams, onCategoryClick]);

  // URL에서 카테고리 파라미터 확인
  useEffect(() => {
    const categoryParams = searchParams.get('category');
    if (categoryParams && categoryParams !== selectedCategory) {
      onCategoryClick(categoryParams);
    }
  }, [searchParams, selectedCategory, onCategoryClick]);

  // 선택된 카테고리가 화면에 보이도록 스크롤
  useEffect(() => {
    if (activeButtonRef.current && scrollContainerRef.current) {
      const container = scrollContainerRef.current;
      const activeButton = activeButtonRef.current;

      // 활성화된 버튼이 컨테이너의 시야에 완전히 들어오도록 스크롤
      const buttonLeft = activeButton.offsetLeft;
      const buttonWidth = activeButton.offsetWidth;
      const containerWidth = container.offsetWidth;
      const containerScrollLeft = container.scrollLeft;

      // 버튼이 왼쪽에 있을 경우
      if (buttonLeft < containerScrollLeft) {
        container.scrollTo({
          left: buttonLeft - 16, // 왼쪽 여백 추가
          behavior: 'smooth',
        });
      }
      // 버튼이 오른쪽에 있을 경우
      else if (
        buttonLeft + buttonWidth >
        containerScrollLeft + containerWidth
      ) {
        container.scrollTo({
          left: buttonLeft + buttonWidth - containerWidth + 16, // 오른쪽 여백 추가
          behavior: 'smooth',
        });
      }
    }
  }, [selectedCategory]);

  const handleCategoryClick = (categoryId: string) => {
    // 상태 업데이트를 먼저 실행
    onCategoryClick(categoryId);

    // URL을 복사하고 쿼리 파라미터 업데이트
    const url = new URL(window.location.href);
    if (categoryId !== 'search') {
      url.searchParams.delete('q');
    }
    url.searchParams.set('category', categoryId);

    // URL만 교체하고 페이지 전환 방지
    window.history.pushState({}, '', url.toString());
  };

  const searchParams = useSearchParams();

  // URL에서 카테고리 파라미터 확인
  useEffect(() => {
    const categoryParams = searchParams.get('category');
    if (categoryParams && categoryParams !== selectedCategory) {
      onCategoryClick(categoryParams);
    }
  }, [searchParams, selectedCategory, onCategoryClick]);

  const handleCategoryClick = (categoryId: string) => {
    // 상태 업데이트를 먼저 실행
    onCategoryClick(categoryId);

    // URL을 복사하고 쿼리 파라미터 업데이트
    const url = new URL(window.location.href);
    if (categoryId !== 'search') {
      url.searchParams.delete('q');
    }
    url.searchParams.set('category', categoryId);

    // URL만 교체하고 페이지 전환 방지
    window.history.pushState({}, '', url.toString());
  };

  const handleMouseDown = (e: MouseEvent) => {
    setIsDragging(true);
    setStartX(e.pageX - scrollContainerRef.current!.offsetLeft);
    setScrollLeft(scrollContainerRef.current!.scrollLeft);
  };

  const handleMouseLeave = () => {
    setIsDragging(false);
  };

  const handleMouseUp = () => {
    setIsDragging(false);
  };

  const handleMouseMove = (e: MouseEvent) => {
    if (!isDragging) return;

    e.preventDefault();
    const x = e.pageX - scrollContainerRef.current!.offsetLeft;
    const walk = (x - startX) * 2;
    scrollContainerRef.current!.scrollLeft = scrollLeft - walk;
  };

<<<<<<< HEAD
=======
  // 모바일 터치 이벤트 처리
  const handleTouchStart = (e: React.TouchEvent) => {
    if (scrollContainerRef.current) {
      setStartX(e.touches[0].pageX - scrollContainerRef.current.offsetLeft);
      setScrollLeft(scrollContainerRef.current.scrollLeft);
    }
  };

  const handleTouchMove = (e: React.TouchEvent) => {
    if (!scrollContainerRef.current) return;

    const x = e.touches[0].pageX - scrollContainerRef.current.offsetLeft;
    const walk = (x - startX) * 2;
    scrollContainerRef.current.scrollLeft = scrollLeft - walk;
  };

>>>>>>> 87072a00
  return (
    <div
      ref={scrollContainerRef}
      className="flex max-w-full cursor-grab overflow-x-auto [-ms-overflow-style:'none'] [scrollbar-width:'none'] [&::-webkit-scrollbar]:hidden"
      onMouseDown={handleMouseDown}
      onMouseLeave={handleMouseLeave}
      onMouseUp={handleMouseUp}
      onMouseMove={handleMouseMove}
      onTouchStart={handleTouchStart}
      onTouchMove={handleTouchMove}
    >
      {categories.map(({ id, icon: Icon, label }) => (
        <button
          key={id}
          onClick={() => handleCategoryClick(id)}
          className={`flex min-w-[80px] select-none flex-col items-center justify-center py-4 ${
            selectedCategory === id
              ? 'border-b-2 border-blue-500 text-blue-500'
              : 'text-gray-500 hover:text-gray-700'
          }`}
        >
          <Icon className="mb-1 h-6 w-6" />
          <span className="whitespace-nowrap text-sm">{label}</span>
        </button>
      ))}
    </div>
  );
};

export default Category;<|MERGE_RESOLUTION|>--- conflicted
+++ resolved
@@ -141,8 +141,6 @@
     scrollContainerRef.current!.scrollLeft = scrollLeft - walk;
   };
 
-<<<<<<< HEAD
-=======
   // 모바일 터치 이벤트 처리
   const handleTouchStart = (e: React.TouchEvent) => {
     if (scrollContainerRef.current) {
@@ -159,7 +157,6 @@
     scrollContainerRef.current.scrollLeft = scrollLeft - walk;
   };
 
->>>>>>> 87072a00
   return (
     <div
       ref={scrollContainerRef}
