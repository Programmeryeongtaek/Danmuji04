--- conflicted
+++ resolved
@@ -84,7 +84,6 @@
 
   // 수강평 작성 버튼
   const handleReviewButtonClick = async () => {
-<<<<<<< HEAD
     if (!user?.id) {
       showToast('로그인이 필요합니다.', 'error');
       return;
@@ -92,10 +91,6 @@
 
     if (hasExistingReview) {
       showToast('이미 수강평을 작성하였습니다.', 'error');
-=======
-    if (!currentUserId) {
-      showToast('로그인이 필요합니다.', 'error');
->>>>>>> 14a52abd
       return;
     }
 
@@ -132,15 +127,7 @@
       console.error('Error checking review status:', error);
       showToast('오류가 발생했습니다. 다시 시도해주세요.', 'error');
     }
-
-<<<<<<< HEAD
-=======
-    if (hasExistingReview) {
-      showToast('이미 수강평을 작성하였습니다.', 'error');
-      return;
-    }
-
->>>>>>> 14a52abd
+    
     setIsModalOpen(true);
   };
 
@@ -164,18 +151,6 @@
           <span className="font-medium">({averageRating.toFixed(1)})</span>
         </div>
       </div>
-<<<<<<< HEAD
-=======
-      <div className="mt-4 flex items-center justify-between border-b border-t border-gray-200 py-4">
-        <span className="text-gray-600">수강평을 남겨주세요.</span>
-        <Button
-          onClick={handleReviewButtonClick}
-          className="bg-gradient-to-r from-purple-500 to-indigo-600 px-3 py-1 hover:from-purple-600 hover:to-indigo-700"
-        >
-          <span>{user ? '작성' : '작성'}</span>
-        </Button>
-      </div>
->>>>>>> 14a52abd
 
       {/* 수강평 목록 */}
       {isLoading ? (
