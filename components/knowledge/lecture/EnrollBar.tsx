'use client';

import Button from '@/components/common/Button/Button';
import { useToast } from '@/components/common/Toast/Context';
import LoginModal from '@/components/home/LoginModal';
import { userAtom } from '@/store/auth';
import {
  enrollLecture,
  getActiveEnrollment,
} from '@/utils/services/knowledge/lectureService';
import { createClient } from '@/utils/supabase/client';
import { useAtomValue } from 'jotai';
<<<<<<< HEAD
import { CheckCircle } from 'lucide-react';
import Link from 'next/link';
=======
import { BookOpen, CheckCircle } from 'lucide-react';
>>>>>>> 14a52abd
import { useEffect, useState } from 'react';

interface EnrollBarProps {
  lectureId: number;
}

type EnrollmentStatus = 'active' | 'cancelled' | null;

const EnrollBar = ({ lectureId }: EnrollBarProps) => {
  const [enrollmentStatus, setEnrollmentStatus] =
    useState<EnrollmentStatus>(null);
  const [isLoading, setIsLoading] = useState(false);
  const [isLoginModalOpen, setIsLoginModalOpen] = useState(false);
  const [lectureInfo, setLectureInfo] = useState<{
    title: string;
    is_free: boolean;
    price: number;
  } | null>(null);

  const { showToast } = useToast();
  const user = useAtomValue(userAtom);

  useEffect(() => {
    const checkEnrollment = async () => {
      try {
        const supabase = createClient();

        // 강의 정보 가져오기
        const { data: lecture } = await supabase
          .from('lectures')
          .select('title, is_free, price')
          .eq('id', lectureId)
          .single();

        if (lecture) {
          setLectureInfo(lecture);
        }

        // 로그인한 경우에만 수강 상태 확인
        if (user) {
          const response = await getActiveEnrollment(lectureId, user.id);
          if (!response.error && response.data) {
            setEnrollmentStatus(response.data.status as EnrollmentStatus);
          } else {
            setEnrollmentStatus(null);
          }
        }
      } catch (error) {
        console.error('Error checking enrollment:', error);
        setEnrollmentStatus(null);
      }
    };

    checkEnrollment();
  }, [lectureId, user]);

  const handleEnroll = async () => {
    if (!lectureId) {
      showToast('강의 정보를 찾을 수 없습니다.', 'error');
      return;
    }

    // 로그인 여부 확인
    if (!user) {
      showToast('로그인이 필요합니다.', 'error');
      setIsLoginModalOpen(true);
      return;
    }

    setIsLoading(true);
    try {
      await enrollLecture(Number(lectureId));

      if (user) {
        const response = await getActiveEnrollment(Number(lectureId), user.id);
        if (!response.error && response.data) {
          setEnrollmentStatus(response.data.status as EnrollmentStatus);
          showToast('수강 신청이 완료되었습니다.', 'success');
        }
      }
    } catch (err) {
      if (err instanceof Error) {
        showToast(err.message, 'error');
      }
    } finally {
      setIsLoading(false);
    }
  };

  const handleCloseLoginModal = () => {
    setIsLoginModalOpen(false);
  };

  return (
    <>
<<<<<<< HEAD
      <div className="fixed bottom-0 left-0 right-0 z-50 border-t bg-light shadow-lg">
=======
      <div className="fixed bottom-0 left-0 right-0 z-50 border-t bg-white shadow-lg">
>>>>>>> 14a52abd
        <div className="mx-auto flex max-w-6xl items-center justify-between gap-4 px-4 py-3">
          <div className="flex flex-col">
            <span className="font-medium">{lectureInfo?.title || '강의'}</span>
            <span className="text-sm text-gray-500">
              {enrollmentStatus === 'active' ? (
<<<<<<< HEAD
                <span className="flex items-center text-purple-600">
=======
                <span className="flex items-center text-green-600">
>>>>>>> 14a52abd
                  <CheckCircle className="mr-1 h-4 w-4" />
                  학습 중
                </span>
              ) : (
                <span>
                  {lectureInfo?.is_free
                    ? '무료'
                    : `${lectureInfo?.price?.toLocaleString() || 0}원`}
                </span>
              )}
            </span>
          </div>

          <Button
<<<<<<< HEAD
            onClick={enrollmentStatus === 'active' ? undefined : handleEnroll}
            disabled={enrollmentStatus !== 'active' && isLoading}
            className={`flex items-center gap-2 rounded-lg bg-gradient-to-r from-purple-500 to-indigo-600 px-6 py-3 text-white transition-all hover:from-purple-600 hover:to-indigo-700 ${
              enrollmentStatus !== 'active' && isLoading ? 'bg-gray-400' : ''
            }`}
          >
            {enrollmentStatus === 'active' ? (
              <Link href={`/knowledge/lecture/${lectureId}/watch`}>
                학습하기
              </Link>
            ) : (
              '수강신청'
=======
            onClick={handleEnroll}
            disabled={isLoading || enrollmentStatus === 'active'}
            className={`flex items-center gap-2 rounded-lg bg-gradient-to-r from-purple-500 to-indigo-600 px-6 py-3 text-white transition-all hover:from-purple-600 hover:to-indigo-700 ${
              isLoading ? 'bg-gray-400' : enrollmentStatus === 'active'
            }`}
          >
            {isLoading ? (
              <>
                <div className="h-4 w-4 animate-spin rounded-full border-2 border-white border-t-transparent"></div>
                <span>처리 중...</span>
              </>
            ) : enrollmentStatus === 'active' ? (
              <>
                <BookOpen className="h-5 w-5" />
                <span>학습중</span>
              </>
            ) : (
              <span>수강신청</span>
>>>>>>> 14a52abd
            )}
          </Button>
        </div>
      </div>

      {/* 로그인 모달 */}
      <LoginModal isOpen={isLoginModalOpen} onClose={handleCloseLoginModal} />
    </>
  );
};

export default EnrollBar;<|MERGE_RESOLUTION|>--- conflicted
+++ resolved
@@ -10,12 +10,8 @@
 } from '@/utils/services/knowledge/lectureService';
 import { createClient } from '@/utils/supabase/client';
 import { useAtomValue } from 'jotai';
-<<<<<<< HEAD
 import { CheckCircle } from 'lucide-react';
 import Link from 'next/link';
-=======
-import { BookOpen, CheckCircle } from 'lucide-react';
->>>>>>> 14a52abd
 import { useEffect, useState } from 'react';
 
 interface EnrollBarProps {
@@ -111,21 +107,14 @@
 
   return (
     <>
-<<<<<<< HEAD
+
       <div className="fixed bottom-0 left-0 right-0 z-50 border-t bg-light shadow-lg">
-=======
-      <div className="fixed bottom-0 left-0 right-0 z-50 border-t bg-white shadow-lg">
->>>>>>> 14a52abd
         <div className="mx-auto flex max-w-6xl items-center justify-between gap-4 px-4 py-3">
           <div className="flex flex-col">
             <span className="font-medium">{lectureInfo?.title || '강의'}</span>
             <span className="text-sm text-gray-500">
               {enrollmentStatus === 'active' ? (
-<<<<<<< HEAD
                 <span className="flex items-center text-purple-600">
-=======
-                <span className="flex items-center text-green-600">
->>>>>>> 14a52abd
                   <CheckCircle className="mr-1 h-4 w-4" />
                   학습 중
                 </span>
@@ -140,7 +129,6 @@
           </div>
 
           <Button
-<<<<<<< HEAD
             onClick={enrollmentStatus === 'active' ? undefined : handleEnroll}
             disabled={enrollmentStatus !== 'active' && isLoading}
             className={`flex items-center gap-2 rounded-lg bg-gradient-to-r from-purple-500 to-indigo-600 px-6 py-3 text-white transition-all hover:from-purple-600 hover:to-indigo-700 ${
@@ -153,26 +141,6 @@
               </Link>
             ) : (
               '수강신청'
-=======
-            onClick={handleEnroll}
-            disabled={isLoading || enrollmentStatus === 'active'}
-            className={`flex items-center gap-2 rounded-lg bg-gradient-to-r from-purple-500 to-indigo-600 px-6 py-3 text-white transition-all hover:from-purple-600 hover:to-indigo-700 ${
-              isLoading ? 'bg-gray-400' : enrollmentStatus === 'active'
-            }`}
-          >
-            {isLoading ? (
-              <>
-                <div className="h-4 w-4 animate-spin rounded-full border-2 border-white border-t-transparent"></div>
-                <span>처리 중...</span>
-              </>
-            ) : enrollmentStatus === 'active' ? (
-              <>
-                <BookOpen className="h-5 w-5" />
-                <span>학습중</span>
-              </>
-            ) : (
-              <span>수강신청</span>
->>>>>>> 14a52abd
             )}
           </Button>
         </div>
