--- conflicted
+++ resolved
@@ -27,11 +27,7 @@
   const handleSearch = (e: FormEvent) => {
     e.preventDefault();
     if (searchTerm.trim()) {
-<<<<<<< HEAD
-      window.location.href = `/knowledge?q=${encodeURIComponent(searchTerm.trim())}`;
-=======
       window.location.href = `/knowledge?category=search&q=${encodeURIComponent(searchTerm.trim())}`;
->>>>>>> 85071631
     }
   };
 
