'use client';

<<<<<<< HEAD
import { Menu, User } from 'lucide-react';
=======
import { GraduationCap, Menu, User } from 'lucide-react';
>>>>>>> 85071631
import Image from 'next/image';
import Link from 'next/link';
import LoginModal from '../home/LoginModal';
import { useEffect, useState } from 'react';
import Button from './Button/Button';
import { useAtomValue } from 'jotai';
import { isLoadingAtom, userAtom } from '@/store/auth';
import { createClient } from '@/utils/supabase/client';
import { Profile } from '@/app/settings/profile/page';
import RightSideBar from './RightSideBar';
<<<<<<< HEAD
=======
import NotificationDropdown from './My/NotificationDropdown';
>>>>>>> 85071631

const Header = () => {
  const [isLoginModalOpen, setIsLoginModalOpen] = useState(false);
  const [profile, setProfile] = useState<Profile | null>(null);
  const [isRightSideBarOpen, setIsRightSideBarOpen] = useState(false);

  const user = useAtomValue(userAtom);
  const isLoading = useAtomValue(isLoadingAtom);

  useEffect(() => {
    const fetchUserProfile = async () => {
      if (!user) return;

      const supabase = createClient();
<<<<<<< HEAD
      const { data, error } = await supabase
        .from('profiles')
        .select('*')
        .eq('id', user.id)
        .single();

      if (!error && data) {
        // 이미지 URL이 있는 경우 public URL 생성
        if (data.avatar_url) {
          const {
            data: { publicUrl },
          } = supabase.storage.from('avatars').getPublicUrl(data.avatar_url);

          data.avatar_url = publicUrl;
        }

        setProfile(data);
=======

      try {
        // 프로필 정보 가져오기
        const { data: profileData, error } = await supabase
          .from('profiles')
          .select('*')
          .eq('id', user.id)
          .single();

        if (error) throw error;

        console.log('Profile data before URL:', profileData); // 디버깅 로그

        // avatar_url이 있는 경우 public URL 생성
        if (profileData?.avatar_url) {
          const { data: urlData } = supabase.storage
            .from('avatars')
            .getPublicUrl(profileData.avatar_url);

          console.log('Generated public URL:', urlData.publicUrl); // URL 확인용 로그

          // 생성된 publicUrl로 profileData 업데이트
          profileData.avatar_url = urlData.publicUrl;
        }

        setProfile(profileData);
        console.log('Final profile data:', profileData); // 최종 데이터 확인
      } catch (error) {
        console.error('Error fetching profile:', error);
>>>>>>> 85071631
      }
    };

    fetchUserProfile();
  }, [user]);

  const handleLogout = async () => {
    const supabase = createClient();
    await supabase.auth.signOut();
  };

  return (
    <>
      <section className="flex h-10 w-full items-center">
        <header className="flex h-5 w-full justify-between px-8">
          <ul className="flex justify-between gap-1">
            <li className="flex justify-start">
              <Link
                href={'/introduce'}
                className="divide-y-black divide-black-200 flex gap-1"
              >
                <Image
                  src={'/images/danmuji.png'}
                  alt="단무지"
                  width={20}
                  height={20}
                />
                <span>단무지</span>
              </Link>
            </li>
            <li>임시1</li>
          </ul>
          <ul className="flex items-center gap-1">
            <li>임시2</li>
            <li>임시3</li>
          </ul>
        </header>
      </section>
      <header className="border-title sticky top-0 z-50 flex h-[50px] w-full items-center border-t bg-light">
        <nav className="flex w-full justify-between px-8">
          <div>
            <div>
              <Menu className="h-6 w-6" />
            </div>
          </div>
          <div className="bg-gradient-to-r from-gold-start to-gold-end bg-clip-text text-transparent">
            <Link href={'/'}>단무지</Link>
          </div>

          <div className="flex">
            {/* 알림 드롭다운 추가 */}
            <NotificationDropdown />

            {/* 수료증 페이지 링크 추가 */}
            <Link
              href="/my/certificates"
              className="flex items-center gap-1 rounded-md px-2 py-1 text-sm text-gray-600 hover:bg-gray-100"
            >
              <GraduationCap className="h-5 w-5" />
              <span className="hidden md:inline">수료증</span>
            </Link>

            {isLoading ? (
              <span>로딩중...</span>
            ) : user ? (
              <div
                className="flex cursor-pointer items-center gap-2"
                onClick={() => setIsRightSideBarOpen(true)}
              >
                <div className="flex items-center gap-2">
                  {profile?.avatar_url ? (
                    <Image
                      src={profile.avatar_url}
                      alt="프로필 이미지"
                      width={32}
                      height={32}
                      className="rounded-full"
                    />
                  ) : (
                    <div className="flex h-8 w-8 items-center justify-center rounded-full bg-gray-200">
                      <User className="h-5 w-5 text-gray-500" />
                    </div>
                  )}
                </div>
              </div>
            ) : (
              <Button onClick={() => setIsLoginModalOpen(true)}>로그인</Button>
            )}
          </div>

<<<<<<< HEAD
          {/* Right Side Bar */}
=======
>>>>>>> 85071631
          <RightSideBar
            isOpen={isRightSideBarOpen}
            onClose={() => setIsRightSideBarOpen(false)}
            userProfile={profile}
            onLogout={handleLogout}
          />

          <LoginModal
            isOpen={isLoginModalOpen}
            onClose={() => setIsLoginModalOpen(false)}
          />
        </nav>
      </header>
    </>
  );
};

export default Header;<|MERGE_RESOLUTION|>--- conflicted
+++ resolved
@@ -1,10 +1,6 @@
 'use client';
 
-<<<<<<< HEAD
-import { Menu, User } from 'lucide-react';
-=======
 import { GraduationCap, Menu, User } from 'lucide-react';
->>>>>>> 85071631
 import Image from 'next/image';
 import Link from 'next/link';
 import LoginModal from '../home/LoginModal';
@@ -15,10 +11,7 @@
 import { createClient } from '@/utils/supabase/client';
 import { Profile } from '@/app/settings/profile/page';
 import RightSideBar from './RightSideBar';
-<<<<<<< HEAD
-=======
 import NotificationDropdown from './My/NotificationDropdown';
->>>>>>> 85071631
 
 const Header = () => {
   const [isLoginModalOpen, setIsLoginModalOpen] = useState(false);
@@ -33,25 +26,6 @@
       if (!user) return;
 
       const supabase = createClient();
-<<<<<<< HEAD
-      const { data, error } = await supabase
-        .from('profiles')
-        .select('*')
-        .eq('id', user.id)
-        .single();
-
-      if (!error && data) {
-        // 이미지 URL이 있는 경우 public URL 생성
-        if (data.avatar_url) {
-          const {
-            data: { publicUrl },
-          } = supabase.storage.from('avatars').getPublicUrl(data.avatar_url);
-
-          data.avatar_url = publicUrl;
-        }
-
-        setProfile(data);
-=======
 
       try {
         // 프로필 정보 가져오기
@@ -81,7 +55,6 @@
         console.log('Final profile data:', profileData); // 최종 데이터 확인
       } catch (error) {
         console.error('Error fetching profile:', error);
->>>>>>> 85071631
       }
     };
 
@@ -172,10 +145,6 @@
             )}
           </div>
 
-<<<<<<< HEAD
-          {/* Right Side Bar */}
-=======
->>>>>>> 85071631
           <RightSideBar
             isOpen={isRightSideBarOpen}
             onClose={() => setIsRightSideBarOpen(false)}
